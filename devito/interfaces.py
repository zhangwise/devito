--- conflicted
+++ resolved
@@ -19,11 +19,7 @@
         self.initializer = lambda_initializer
 
     def _allocate_memory(self):
-<<<<<<< HEAD
-        self.pointer = np.zeros(self.shape, self.dtype, order='C')
-=======
-        self.pointer = aligned(np.zeros(self.var_shape, self.dtype, order='C'), alignment=64)
->>>>>>> 70222399
+        self.pointer = aligned(np.zeros(self.shape, self.dtype, order='C'), alignment=64)
 
     @property
     def data(self):
